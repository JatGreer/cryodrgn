import os
import logging.config


# The _version.py file is managed by setuptools-scm
#   and is not in version control.
try:
    from cryodrgn._version import version as __version__  # type: ignore
except ModuleNotFoundError:
    # We're likely running as a source package without installation
    __version__ = "src"

_ROOT = os.path.abspath(os.path.dirname(__file__))

<<<<<<< HEAD
# Temporary - till everything works regardless of whether the following is True/False
USE_NEW_DATASET_API = True
=======

logging.config.dictConfig(
    {
        "version": 1,
        "formatters": {
            "standard": {"format": "%(asctime)s %(message)s (%(filename)s:%(lineno)d)"}
        },
        "handlers": {
            "default": {
                "level": "NOTSET",
                "formatter": "standard",
                "class": "logging.StreamHandler",
                "stream": "ext://sys.stdout",
            }
        },
        "loggers": {"": {"handlers": ["default"], "level": "INFO"}},
    }
)
>>>>>>> c32c4cc5
<|MERGE_RESOLUTION|>--- conflicted
+++ resolved
@@ -11,11 +11,6 @@
     __version__ = "src"
 
 _ROOT = os.path.abspath(os.path.dirname(__file__))
-
-<<<<<<< HEAD
-# Temporary - till everything works regardless of whether the following is True/False
-USE_NEW_DATASET_API = True
-=======
 
 logging.config.dictConfig(
     {
@@ -34,4 +29,6 @@
         "loggers": {"": {"handlers": ["default"], "level": "INFO"}},
     }
 )
->>>>>>> c32c4cc5
+
+# Temporary - till everything works regardless of whether the following is True/False
+USE_NEW_DATASET_API = False