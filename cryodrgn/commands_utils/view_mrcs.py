--- conflicted
+++ resolved
@@ -4,13 +4,9 @@
 import os
 import logging
 import matplotlib.pyplot as plt
-<<<<<<< HEAD
 import os.path
-from cryodrgn import analysis, utils
+from cryodrgn import analysis, dataset, utils
 from cryodrgn.source import ImageSource
-=======
-from cryodrgn import analysis, dataset, utils
->>>>>>> 41493f4b
 
 logger = logging.getLogger(__name__)
 
@@ -35,7 +31,6 @@
 
 
 def main(args):
-<<<<<<< HEAD
     ind = None
     if args.ind is not None:
         logger.info(f"Filtering image dataset with {args.ind}")
@@ -44,17 +39,6 @@
     src = ImageSource.from_file(args.mrcs, datadir=args.datadir, indices=ind)
     logger.info("{n} {L}x{L} images".format(n=len(src), L=src.images(0).shape[-1]))
     stack = [src.images(x).squeeze(dim=0) for x in range(25)]
-=======
-    stack = dataset.load_particles(args.mrcs, lazy=True, datadir=args.datadir)
-
-    if args.ind is not None:
-        logger.info(f"Filtering image dataset with {args.ind}")
-        ind = utils.load_pkl(args.ind).astype(int)
-        stack = [stack[i] for i in ind]
-
-    logger.info("{} {}x{} images".format(len(stack), *stack[0].get().shape))  # type: ignore
-    stack = [stack[x].get() for x in range(25)]  # type: ignore
->>>>>>> 41493f4b
     if args.invert:
         stack = [-1 * x for x in stack]
     analysis.plot_projections(stack)
