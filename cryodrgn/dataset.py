--- conflicted
+++ resolved
@@ -3,15 +3,9 @@
 import logging
 import torch
 from torch.utils import data
-<<<<<<< HEAD
 from cryodrgn import fft
 from cryodrgn.source import ImageSource
 from cryodrgn.utils import window_mask
-=======
-
-from cryodrgn import fft, mrc, starfile
-
->>>>>>> 4c1527a8
 
 logger = logging.getLogger(__name__)
 
@@ -45,7 +39,7 @@
                 tilt_mrcfile, lazy=lazy, datadir=datadir
             )
 
-        ny, nx = self.src.D, self.src.D
+        ny = self.src.D
         assert ny % 2 == 0, "Image size must be even."
 
         self.N = self.src.n
@@ -110,209 +104,5 @@
             logger.debug(
                 f"ImageDataset returning images for {len(index)} indices ({index[0]}..{index[-1]})"
             )
-<<<<<<< HEAD
-=======
-            logger.info("Converted to FFT")
-
-        if invert_data:
-            particles *= -1
-
-        # symmetrize HT
-        logger.info("Symmetrizing image data")
-        particles = fft.symmetrize_ht(particles)
-
-        # normalize
-        if norm is None:
-            norm = [pp.mean(particles), pp.std(particles)]
-            norm[0] = 0
-        particles = (particles - norm[0]) / norm[1]
-        logger.info("Normalized HT by {} +/- {}".format(*norm))
-
-        self.particles = particles
-        self.N = N
-        self.D = particles.shape[1]  # ny + 1 after symmetrizing HT
-        self.norm = norm
-        self.keepreal = keepreal
-        self.use_cupy = use_cupy
-        if keepreal:
-            self.particles_real = particles_real  # noqa: F821
-            logger.info(
-                "Normalized real space images by {}".format(
-                    particles_real.std()  # noqa: F821
-                )
-            )
-            self.particles_real /= particles_real.std()  # noqa: F821
-
-    def __len__(self):
-        return self.N
-
-    def __getitem__(self, index):
-        return self.particles[index], index
-
-    def get(self, index):
-        return self.particles[index]
-
-
-class PreprocessedMRCData(data.Dataset):
-    """ """
-
-    def __init__(self, mrcfile, norm=None, ind=None, lazy=False, use_cupy=False):
-        self.use_cupy = use_cupy
-        particles = load_particles(mrcfile, lazy=lazy)
-        self.lazy = lazy
-        if ind is not None:
-            particles = particles[ind]
-
-        self.particles = particles
-        self.N = len(particles)
-        if self.lazy:
-            self.D = particles[0].get().shape[0]  # ny + 1 after symmetrizing HT
-        else:
-            self.D = particles.shape[1]  # ny + 1 after symmetrizing HT
-
-        logger.info(f"Loaded {len(particles)} {self.D}x{self.D} images")
-        if norm is None:
-            norm = list(self.calc_statistic())
-            norm[0] = 0
-
-        if not lazy:
-            self.particles = (self.particles - norm[0]) / norm[1]
-
-        logger.info("Normalized HT by {} +/- {}".format(*norm))
-        self.norm = norm
-
-    def calc_statistic(self):
-        pp = cp if (self.use_cupy and cp is not None) else np
-
-        if self.lazy:
-            max_size = min(10000, self.N)
-            sample_index = pp.sort(
-                pp.random.choice(
-                    pp.arange(self.N), max(int(0.1 * self.N), max_size), replace=False
-                )
-            )
-            print("--lazy mode, sample 10% of samples to calculate standard error...")
-            data = []
-            for d in sample_index:
-                data.append(self.particles[d].get())
-            data = pp.stack(data, 0)
-            mean, std = pp.mean(data), pp.std(data)
-        else:
-            mean, std = pp.mean(self.particles), pp.std(self.particles)
-        # print(f"std={std}, mean={mean}")
-        return mean, std
-
-    def __len__(self):
-        return self.N
-
-    def __getitem__(self, index):
-        if self.lazy:
-            return (self.particles[index].get() - self.norm[0]) / self.norm[1], index
-        else:
-            return self.particles[index], index
-
-    def get(self, index):
-        if self.lazy:
-            return (self.particles[index].get() - self.norm[0]) / self.norm[1]
-        else:
-            return self.particles[index]
-
-
-class TiltMRCData(data.Dataset):
-    """
-    Class representing an .mrcs tilt series pair
-    """
-
-    def __init__(
-        self,
-        mrcfile,
-        mrcfile_tilt,
-        norm=None,
-        keepreal=False,
-        invert_data=False,
-        ind=None,
-        window=True,
-        datadir=None,
-        window_r=0.85,
-        use_cupy=False,
-    ):
-        pp = cp if (use_cupy and cp is not None) else np
-
-        if ind is not None:
-            particles_real = load_particles(mrcfile, True, datadir)
-            particles_tilt_real = load_particles(mrcfile_tilt, True, datadir)
-            particles_real = pp.array(
-                [particles_real[i].get() for i in ind], dtype=pp.float32
-            )
-            particles_tilt_real = pp.array(
-                [particles_tilt_real[i].get() for i in ind], dtype=pp.float32
-            )
-        else:
-            particles_real = load_particles(mrcfile, False, datadir)
-            particles_tilt_real = load_particles(mrcfile_tilt, False, datadir)
-
-        N, ny, nx = particles_real.shape
-        assert ny == nx, "Images must be square"
-        assert (
-            ny % 2 == 0
-        ), "Image size must be even. Is this a preprocessed dataset? Use the --preprocessed flag if so."
-        logger.info("Loaded {} {}x{} images".format(N, ny, nx))
-        assert particles_tilt_real.shape == (
-            N,
-            ny,
-            nx,
-        ), "Tilt series pair must have same dimensions as untilted particles"
-        logger.info("Loaded {} {}x{} tilt pair images".format(N, ny, nx))
-
-        # Real space window
-        if window:
-            m = window_mask(ny, window_r, 0.99)
-            particles_real *= m
-            particles_tilt_real *= m
-
-        # compute HT
-        particles = pp.asarray([fft.ht2_center(img) for img in particles_real]).astype(
-            pp.float32
-        )
-        particles_tilt = pp.asarray(
-            [fft.ht2_center(img) for img in particles_tilt_real]
-        ).astype(pp.float32)
-        if invert_data:
-            particles *= -1
-            particles_tilt *= -1
-
-        # symmetrize HT
-        particles = fft.symmetrize_ht(particles)
-        particles_tilt = fft.symmetrize_ht(particles_tilt)
-
-        # normalize
-        if norm is None:
-            norm = [pp.mean(particles), pp.std(particles)]
-            norm[0] = 0
-        particles = (particles - norm[0]) / norm[1]
-        particles_tilt = (particles_tilt - norm[0]) / norm[1]
-        logger.info("Normalized HT by {} +/- {}".format(*norm))
-
-        self.particles = particles
-        self.particles_tilt = particles_tilt
-        self.norm = norm
-        self.N = N
-        self.D = particles.shape[1]
-        self.keepreal = keepreal
-        self.use_cupy = use_cupy
-        if keepreal:
-            self.particles_real = particles_real
-            self.particles_tilt_real = particles_tilt_real
-
-    def __len__(self):
-        return self.N
-
-    def __getitem__(self, index):
-        return self.particles[index], self.particles_tilt[index], index
-
-    def get(self, index):
-        return self.particles[index], self.particles_tilt[index]
-
->>>>>>> 4c1527a8
 
         return particles.to(self.device), tilt.to(self.device), index