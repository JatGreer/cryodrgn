--- conflicted
+++ resolved
@@ -1,22 +1,15 @@
-<<<<<<< HEAD
+import sys
 import logging
-=======
-import sys
->>>>>>> f58267fe
 import os
 import struct
 from collections import OrderedDict
 from typing import Optional, Union
 import numpy as np
-<<<<<<< HEAD
 import torch
 from cryodrgn.source import ImageSource
+from cryodrgn import __version__
 
 logger = logging.getLogger(__name__)
-=======
-import cryodrgn.types as types
-from cryodrgn import __version__
->>>>>>> f58267fe
 
 # See ref:
 # MRC2014: Extensions to the MRC format header for electron cryo-microscopy and tomography
@@ -249,7 +242,6 @@
         self.fields["zorg"] = zorg
 
 
-<<<<<<< HEAD
 class MRCFile:
     @staticmethod
     def write(
@@ -264,94 +256,10 @@
         transform_fn=None,
         chunksize: int = 1000,
     ):
-=======
-def parse_header(fname: str) -> MRCHeader:
-    return MRCHeader.parse(fname)
-
-
-class LazyImage:
-    """On-the-fly image loading"""
-
-    def __init__(self, fname: str, shape: Tuple[int, int], dtype: Any, offset: int):
-        self.fname = fname
-        self.shape = shape
-        self.dtype = dtype
-        self.offset = offset
-
-    def get(self) -> np.ndarray:
-        with open(self.fname) as f:
-            f.seek(self.offset)
-            image = np.fromfile(
-                f, dtype=self.dtype, count=np.product(self.shape)
-            ).reshape(self.shape)
-        return image
-
-
-def parse_mrc_list(txtfile: str, lazy: bool = False) -> types.ImageArray:
-    lines = open(txtfile, "r").readlines()
-
-    def abspath(f):
-        if os.path.isabs(f):
-            return f
-        base = os.path.dirname(os.path.abspath(txtfile))
-        return os.path.join(base, f)
-
-    lines = [abspath(x) for x in lines]
-    if not lazy:
-        arrays = []
-        for line in lines:
-            array = parse_mrc(line.strip(), lazy=False)[0]
-            arrays.append(array)
-        particles = np.vstack(arrays)
-    else:
-        particles = [img for x in lines for img in parse_mrc(x.strip(), lazy=True)[0]]
-    return particles
-
-
-def parse_mrc(fname: str, lazy: bool = False) -> Tuple[types.ImageArray, MRCHeader]:  # type: ignore
-    # parse the header
-    header = MRCHeader.parse(fname)
-
-    # get the number of bytes in extended header
-    extbytes = header.fields["next"]
-    start = 1024 + extbytes  # start of image data
-
-    dtype = header.dtype
-    nz, ny, nx = header.fields["nz"], header.fields["ny"], header.fields["nx"]
-
-    # load all in one block
-    if not lazy:
-        with open(fname, "rb") as fh:
-            fh.read(start)  # skip the header + extended header
-            array = np.fromfile(fh, dtype=dtype).reshape((nz, ny, nx))
-
-    # or list of LazyImages
-    else:
-        stride = dtype.itemsize * ny * nx
-        array = [
-            LazyImage(fname, (ny, nx), dtype, start + i * stride) for i in range(nz)
-        ]
-    return array, header  # type: ignore
-
-
-def write(
-    fname,
-    array: np.ndarray,
-    header: Optional[MRCHeader] = None,
-    Apix: float = 1.0,
-    xorg: float = 0.0,
-    yorg: float = 0.0,
-    zorg: float = 0.0,
-    is_vol: Optional[bool] = None,
-):
-    # get a default header
-    if header is None:
->>>>>>> f58267fe
         if is_vol is None:
             is_vol = (
                 len(set(array.shape)) == 1
             )  # Guess whether data is vol or image stack
-<<<<<<< HEAD
         header = header or MRCHeader.make_default_header(
             nz=None,
             ny=None,
@@ -384,13 +292,4 @@
                     array = np.array(array.cpu()).astype(np.float32)
 
                 assert isinstance(array, np.ndarray)
-                f.write(array.tobytes())
-=======
-        header = MRCHeader.make_default_header(array, is_vol, Apix, xorg, yorg, zorg)
-
-    # write the header
-    f = open(fname, "wb")
-    header.write(f)
-
-    f.write(array.astype(header.dtype).tobytes())
->>>>>>> f58267fe
+                f.write(array.tobytes())